TARGET = libdaisysp

MODULES = \
adenv \
<<<<<<< HEAD
crossfade \
=======
dcblock \
>>>>>>> df1aa927
decimator \
delay_line \
line \
nlfilt \
metro \
noise \
oscillator \
phasor \
port \
reverbsc \
svf \

# TODO: Consider making this work for PCs as well?

CHIPSET = stm32f7x

######################################
# building variables
######################################
# debug build?
#DEBUG = 0
# optimization
#OPT = -Og
OPT = -O3

#######################################
# paths
#######################################
# source path
SOURCES_DIR =  \

# Build path
BUILD_DIR = build

######################################
# source
######################################

# C sources
C_SOURCES += $(addsuffix .c, $(MODULES))

#######################################
# binaries
#######################################
PREFIX = arm-none-eabi-
# The gcc compiler bin path can be either defined in make command via GCC_PATH variable (> make GCC_PATH=xxx)
# either it can be added to the PATH environment variable.
ifdef GCC_PATH
CC = $(GCC_PATH)/$(PREFIX)gcc
AS = $(GCC_PATH)/$(PREFIX)gcc -x assembler-with-cpp
CP = $(GCC_PATH)/$(PREFIX)objcopy
SZ = $(GCC_PATH)/$(PREFIX)size
AR = $(GCC_PATH)/$(PREFIX)ar
GDB = $(GCC_PATH)/$(PREFIX)gdb
else
CC = $(PREFIX)gcc
AS = $(PREFIX)gcc -x assembler-with-cpp
CP = $(PREFIX)objcopy
SZ = $(PREFIX)size
AR = $(PREFIX)ar
GDB = $(PREFIX)gdb
endif
HEX = $(CP) -O ihex
BIN = $(CP) -O binary -S

#######################################
# CFLAGS
#######################################
# cpu
CPU = -mcpu=cortex-m7

# fpu
FPU = -mfpu=fpv5-d16

# float-abi
FLOAT-ABI = -mfloat-abi=hard

# mcu
MCU = $(CPU) -mthumb $(FPU) $(FLOAT-ABI)

# macros for gcc
# AS defines
AS_DEFS = 

# C defines
C_DEFS =  \
-DUSE_HAL_DRIVER \
-DSTM32H750xx \
-DUSE_HAL_DRIVER \
-DSTM32H750xx

C_INCLUDES = \
-I. \

# compile gcc flags
ASFLAGS = $(MCU) $(AS_DEFS) $(AS_INCLUDES) $(OPT) -Wall -fdata-sections -ffunction-sections

CFLAGS = $(MCU) $(C_DEFS) $(C_INCLUDES) $(OPT) -Wall -fdata-sections -ffunction-sections

ifeq ($(DEBUG), 1)
CFLAGS += -g -gdwarf-2
endif

# Generate dependency information
CFLAGS += -MMD -MP -MF"$(@:%.o=%.d)" -MT"$(@:%.o=%.d)"

#######################################
# LDFLAGS
#######################################
# link script
LDSCRIPT = STM32H750IB_FLASH.lds

# libraries
LIBS = lc -lm -lnosys 
LIBDIR = 
LDFLAGS = $(MCU) -specs=nano.specs -T$(LDSCRIPT) $(LIBDIR) $(LIBS) -Wl,-Map=$(BUILD_DIR)/$(TARGET).map,--cref -Wl,--gc-sections

# default action: build all
all: $(BUILD_DIR)/$(TARGET).a 

#######################################
# build the application
#######################################

# list of objects
OBJECTS = $(addprefix $(BUILD_DIR)/,$(notdir $(C_SOURCES:.c=.o)))
vpath %.c $(sort $(dir $(C_SOURCES)))
# list of ASM program objects
OBJECTS += $(addprefix $(BUILD_DIR)/,$(notdir $(ASM_SOURCES:.s=.o)))
vpath %.s $(sort $(dir $(ASM_SOURCES)))

#$(BUILD_DIR)/%.o: %.c Makefile | $(BUILD_DIR) 
#	$(CC) -c $(CFLAGS)  -Wa,-a,-ad,-alms=$(BUILD_DIR)/$(notdir $(<:.c=.lst)) $< -o $@

$(BUILD_DIR)/%.o: %.c Makefile | $(BUILD_DIR)
	$(CC) -c $(CFLAGS) -static -Wa,-a,-ad,-alms=$(BUILD_DIR)/$(notdir $(<:.c=.lst)) $< -o $@
	#$(CC) -Wall $(CFLAGS) -static $< -o $@


$(BUILD_DIR)/%.o: %.s Makefile | $(BUILD_DIR)
	$(AS) -c $(CFLAGS) $< -o $@

$(BUILD_DIR)/$(TARGET).a: $(OBJECTS) Makefile
	$(AR) rcs $@ $(OBJECTS)

$(BUILD_DIR):
	mkdir $@        

#######################################
# clean up
#######################################
clean:
	-rm -fR $(BUILD_DIR)
#######################################

# dependencies
#######################################
-include $(wildcard $(BUILD_DIR)/*.d)<|MERGE_RESOLUTION|>--- conflicted
+++ resolved
@@ -2,11 +2,8 @@
 
 MODULES = \
 adenv \
-<<<<<<< HEAD
 crossfade \
-=======
 dcblock \
->>>>>>> df1aa927
 decimator \
 delay_line \
 line \
